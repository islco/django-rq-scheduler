--- conflicted
+++ resolved
@@ -27,13 +27,8 @@
 
 
 tests_require = [
-<<<<<<< HEAD
-    'factory_boy>=2.6.1',
-    'psycopg2>=2.6.1',
+    'factory_boy>=2.11.1',
     'fakeredis>=1',
-=======
-    'factory_boy>=2.11.1',
->>>>>>> a3ac34b7
 ]
 
 
@@ -51,15 +46,9 @@
     install_requires=[
         'django>=1.9.0',
         'django-model-utils>=2.4.0',
-<<<<<<< HEAD
         'django-rq>=2.0',
         'rq-scheduler>=0.9.0',
-        'pytz>=2015.7',
-=======
-        'django-rq>=0.9.3',
-        'rq-scheduler>=0.6.0',
         'pytz>=2018.5',
->>>>>>> a3ac34b7
         'croniter>=0.3.24',
     ],
     tests_require=tests_require,
